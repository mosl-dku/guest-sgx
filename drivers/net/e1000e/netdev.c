--- conflicted
+++ resolved
@@ -3341,9 +3341,6 @@
 	return 0;
 }
 
-<<<<<<< HEAD
-static void e1000e_update_stats(struct e1000_adapter *adapter);
-=======
 static void e1000e_flush_descriptors(struct e1000_adapter *adapter)
 {
 	struct e1000_hw *hw = &adapter->hw;
@@ -3358,7 +3355,8 @@
 	/* execute the writes immediately */
 	e1e_flush();
 }
->>>>>>> 2205a6ea
+
+static void e1000e_update_stats(struct e1000_adapter *adapter);
 
 void e1000e_down(struct e1000_adapter *adapter)
 {
