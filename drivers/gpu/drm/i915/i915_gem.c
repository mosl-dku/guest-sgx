--- conflicted
+++ resolved
@@ -1391,15 +1391,9 @@
 	ret = __copy_from_user(vaddr + offset, user_data, len);
 	if (!ret && needs_clflush_after)
 		drm_clflush_virt_range(vaddr + offset, len);
-<<<<<<< HEAD
 
 	kunmap(page);
 
-=======
-
-	kunmap(page);
-
->>>>>>> 85baa5db
 	return ret ? -EFAULT : 0;
 }
 
@@ -2912,364 +2906,6 @@
 	return active;
 }
 
-<<<<<<< HEAD
-/*
- * Ensure irq handler finishes, and not run again.
- * Also return the active request so that we only search for it once.
- */
-struct i915_request *
-i915_gem_reset_prepare_engine(struct intel_engine_cs *engine)
-{
-	struct i915_request *request;
-
-	/*
-	 * During the reset sequence, we must prevent the engine from
-	 * entering RC6. As the context state is undefined until we restart
-	 * the engine, if it does enter RC6 during the reset, the state
-	 * written to the powercontext is undefined and so we may lose
-	 * GPU state upon resume, i.e. fail to restart after a reset.
-	 */
-	intel_uncore_forcewake_get(engine->i915, FORCEWAKE_ALL);
-
-	request = engine->reset.prepare(engine);
-	if (request && request->fence.error == -EIO)
-		request = ERR_PTR(-EIO); /* Previous reset failed! */
-
-	return request;
-}
-
-int i915_gem_reset_prepare(struct drm_i915_private *dev_priv)
-{
-	struct intel_engine_cs *engine;
-	struct i915_request *request;
-	enum intel_engine_id id;
-	int err = 0;
-
-	for_each_engine(engine, dev_priv, id) {
-		request = i915_gem_reset_prepare_engine(engine);
-		if (IS_ERR(request)) {
-			err = PTR_ERR(request);
-			continue;
-		}
-
-		engine->hangcheck.active_request = request;
-	}
-
-	i915_gem_revoke_fences(dev_priv);
-	intel_uc_sanitize(dev_priv);
-
-	return err;
-}
-
-static void engine_skip_context(struct i915_request *request)
-{
-	struct intel_engine_cs *engine = request->engine;
-	struct i915_gem_context *hung_ctx = request->gem_context;
-	struct i915_timeline *timeline = request->timeline;
-	unsigned long flags;
-
-	GEM_BUG_ON(timeline == &engine->timeline);
-
-	spin_lock_irqsave(&engine->timeline.lock, flags);
-	spin_lock(&timeline->lock);
-
-	list_for_each_entry_continue(request, &engine->timeline.requests, link)
-		if (request->gem_context == hung_ctx)
-			i915_request_skip(request, -EIO);
-
-	list_for_each_entry(request, &timeline->requests, link)
-		i915_request_skip(request, -EIO);
-
-	spin_unlock(&timeline->lock);
-	spin_unlock_irqrestore(&engine->timeline.lock, flags);
-}
-
-/* Returns the request if it was guilty of the hang */
-static struct i915_request *
-i915_gem_reset_request(struct intel_engine_cs *engine,
-		       struct i915_request *request,
-		       bool stalled)
-{
-	/* The guilty request will get skipped on a hung engine.
-	 *
-	 * Users of client default contexts do not rely on logical
-	 * state preserved between batches so it is safe to execute
-	 * queued requests following the hang. Non default contexts
-	 * rely on preserved state, so skipping a batch loses the
-	 * evolution of the state and it needs to be considered corrupted.
-	 * Executing more queued batches on top of corrupted state is
-	 * risky. But we take the risk by trying to advance through
-	 * the queued requests in order to make the client behaviour
-	 * more predictable around resets, by not throwing away random
-	 * amount of batches it has prepared for execution. Sophisticated
-	 * clients can use gem_reset_stats_ioctl and dma fence status
-	 * (exported via sync_file info ioctl on explicit fences) to observe
-	 * when it loses the context state and should rebuild accordingly.
-	 *
-	 * The context ban, and ultimately the client ban, mechanism are safety
-	 * valves if client submission ends up resulting in nothing more than
-	 * subsequent hangs.
-	 */
-
-	if (i915_request_completed(request)) {
-		GEM_TRACE("%s pardoned global=%d (fence %llx:%lld), current %d\n",
-			  engine->name, request->global_seqno,
-			  request->fence.context, request->fence.seqno,
-			  intel_engine_get_seqno(engine));
-		stalled = false;
-	}
-
-	if (stalled) {
-		i915_gem_context_mark_guilty(request->gem_context);
-		i915_request_skip(request, -EIO);
-
-		/* If this context is now banned, skip all pending requests. */
-		if (i915_gem_context_is_banned(request->gem_context))
-			engine_skip_context(request);
-	} else {
-		/*
-		 * Since this is not the hung engine, it may have advanced
-		 * since the hang declaration. Double check by refinding
-		 * the active request at the time of the reset.
-		 */
-		request = i915_gem_find_active_request(engine);
-		if (request) {
-			unsigned long flags;
-
-			i915_gem_context_mark_innocent(request->gem_context);
-			dma_fence_set_error(&request->fence, -EAGAIN);
-
-			/* Rewind the engine to replay the incomplete rq */
-			spin_lock_irqsave(&engine->timeline.lock, flags);
-			request = list_prev_entry(request, link);
-			if (&request->link == &engine->timeline.requests)
-				request = NULL;
-			spin_unlock_irqrestore(&engine->timeline.lock, flags);
-		}
-	}
-
-	return request;
-}
-
-void i915_gem_reset_engine(struct intel_engine_cs *engine,
-			   struct i915_request *request,
-			   bool stalled)
-{
-	if (request)
-		request = i915_gem_reset_request(engine, request, stalled);
-
-	/* Setup the CS to resume from the breadcrumb of the hung request */
-	engine->reset.reset(engine, request);
-}
-
-void i915_gem_reset(struct drm_i915_private *dev_priv,
-		    unsigned int stalled_mask)
-{
-	struct intel_engine_cs *engine;
-	enum intel_engine_id id;
-
-	lockdep_assert_held(&dev_priv->drm.struct_mutex);
-
-	i915_retire_requests(dev_priv);
-
-	for_each_engine(engine, dev_priv, id) {
-		struct intel_context *ce;
-
-		i915_gem_reset_engine(engine,
-				      engine->hangcheck.active_request,
-				      stalled_mask & ENGINE_MASK(id));
-		ce = fetch_and_zero(&engine->last_retired_context);
-		if (ce)
-			intel_context_unpin(ce);
-
-		/*
-		 * Ostensibily, we always want a context loaded for powersaving,
-		 * so if the engine is idle after the reset, send a request
-		 * to load our scratch kernel_context.
-		 *
-		 * More mysteriously, if we leave the engine idle after a reset,
-		 * the next userspace batch may hang, with what appears to be
-		 * an incoherent read by the CS (presumably stale TLB). An
-		 * empty request appears sufficient to paper over the glitch.
-		 */
-		if (intel_engine_is_idle(engine)) {
-			struct i915_request *rq;
-
-			rq = i915_request_alloc(engine,
-						dev_priv->kernel_context);
-			if (!IS_ERR(rq))
-				i915_request_add(rq);
-		}
-	}
-
-	i915_gem_restore_fences(dev_priv);
-}
-
-void i915_gem_reset_finish_engine(struct intel_engine_cs *engine)
-{
-	engine->reset.finish(engine);
-
-	intel_uncore_forcewake_put(engine->i915, FORCEWAKE_ALL);
-}
-
-void i915_gem_reset_finish(struct drm_i915_private *dev_priv)
-{
-	struct intel_engine_cs *engine;
-	enum intel_engine_id id;
-
-	lockdep_assert_held(&dev_priv->drm.struct_mutex);
-
-	for_each_engine(engine, dev_priv, id) {
-		engine->hangcheck.active_request = NULL;
-		i915_gem_reset_finish_engine(engine);
-	}
-}
-
-static void nop_submit_request(struct i915_request *request)
-{
-	unsigned long flags;
-
-	GEM_TRACE("%s fence %llx:%lld -> -EIO\n",
-		  request->engine->name,
-		  request->fence.context, request->fence.seqno);
-	dma_fence_set_error(&request->fence, -EIO);
-
-	spin_lock_irqsave(&request->engine->timeline.lock, flags);
-	__i915_request_submit(request);
-	intel_engine_write_global_seqno(request->engine, request->global_seqno);
-	spin_unlock_irqrestore(&request->engine->timeline.lock, flags);
-}
-
-void i915_gem_set_wedged(struct drm_i915_private *i915)
-{
-	struct intel_engine_cs *engine;
-	enum intel_engine_id id;
-
-	GEM_TRACE("start\n");
-
-	if (GEM_SHOW_DEBUG()) {
-		struct drm_printer p = drm_debug_printer(__func__);
-
-		for_each_engine(engine, i915, id)
-			intel_engine_dump(engine, &p, "%s\n", engine->name);
-	}
-
-	if (test_and_set_bit(I915_WEDGED, &i915->gpu_error.flags))
-		goto out;
-
-	/*
-	 * First, stop submission to hw, but do not yet complete requests by
-	 * rolling the global seqno forward (since this would complete requests
-	 * for which we haven't set the fence error to EIO yet).
-	 */
-	for_each_engine(engine, i915, id)
-		i915_gem_reset_prepare_engine(engine);
-
-	/* Even if the GPU reset fails, it should still stop the engines */
-	if (INTEL_GEN(i915) >= 5)
-		intel_gpu_reset(i915, ALL_ENGINES);
-
-	for_each_engine(engine, i915, id) {
-		engine->submit_request = nop_submit_request;
-		engine->schedule = NULL;
-	}
-	i915->caps.scheduler = 0;
-
-	/*
-	 * Make sure no request can slip through without getting completed by
-	 * either this call here to intel_engine_write_global_seqno, or the one
-	 * in nop_submit_request.
-	 */
-	synchronize_rcu();
-
-	/* Mark all executing requests as skipped */
-	for_each_engine(engine, i915, id)
-		engine->cancel_requests(engine);
-
-	for_each_engine(engine, i915, id) {
-		i915_gem_reset_finish_engine(engine);
-		intel_engine_wakeup(engine);
-	}
-
-out:
-	GEM_TRACE("end\n");
-
-	wake_up_all(&i915->gpu_error.reset_queue);
-}
-
-bool i915_gem_unset_wedged(struct drm_i915_private *i915)
-{
-	struct i915_timeline *tl;
-
-	lockdep_assert_held(&i915->drm.struct_mutex);
-	if (!test_bit(I915_WEDGED, &i915->gpu_error.flags))
-		return true;
-
-	if (!i915->gt.scratch) /* Never full initialised, recovery impossible */
-		return false;
-
-	GEM_TRACE("start\n");
-
-	/*
-	 * Before unwedging, make sure that all pending operations
-	 * are flushed and errored out - we may have requests waiting upon
-	 * third party fences. We marked all inflight requests as EIO, and
-	 * every execbuf since returned EIO, for consistency we want all
-	 * the currently pending requests to also be marked as EIO, which
-	 * is done inside our nop_submit_request - and so we must wait.
-	 *
-	 * No more can be submitted until we reset the wedged bit.
-	 */
-	list_for_each_entry(tl, &i915->gt.timelines, link) {
-		struct i915_request *rq;
-
-		rq = i915_gem_active_peek(&tl->last_request,
-					  &i915->drm.struct_mutex);
-		if (!rq)
-			continue;
-
-		/*
-		 * We can't use our normal waiter as we want to
-		 * avoid recursively trying to handle the current
-		 * reset. The basic dma_fence_default_wait() installs
-		 * a callback for dma_fence_signal(), which is
-		 * triggered by our nop handler (indirectly, the
-		 * callback enables the signaler thread which is
-		 * woken by the nop_submit_request() advancing the seqno
-		 * and when the seqno passes the fence, the signaler
-		 * then signals the fence waking us up).
-		 */
-		if (dma_fence_default_wait(&rq->fence, true,
-					   MAX_SCHEDULE_TIMEOUT) < 0)
-			return false;
-	}
-	i915_retire_requests(i915);
-	GEM_BUG_ON(i915->gt.active_requests);
-
-	intel_engines_sanitize(i915, false);
-
-	/*
-	 * Undo nop_submit_request. We prevent all new i915 requests from
-	 * being queued (by disallowing execbuf whilst wedged) so having
-	 * waited for all active requests above, we know the system is idle
-	 * and do not have to worry about a thread being inside
-	 * engine->submit_request() as we swap over. So unlike installing
-	 * the nop_submit_request on reset, we can do this from normal
-	 * context and do not require stop_machine().
-	 */
-	intel_engines_reset_default_submission(i915);
-	i915_gem_contexts_lost(i915);
-
-	GEM_TRACE("end\n");
-
-	smp_mb__before_atomic(); /* complete takeover before enabling execbuf */
-	clear_bit(I915_WEDGED, &i915->gpu_error.flags);
-
-	return true;
-}
-
-=======
->>>>>>> 85baa5db
 static void
 i915_gem_retire_work_handler(struct work_struct *work)
 {
@@ -4853,11 +4489,8 @@
 
 void i915_gem_sanitize(struct drm_i915_private *i915)
 {
-<<<<<<< HEAD
-=======
 	intel_wakeref_t wakeref;
 
->>>>>>> 85baa5db
 	GEM_TRACE("\n");
 
 	mutex_lock(&i915->drm.struct_mutex);
